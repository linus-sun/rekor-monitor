--- conflicted
+++ resolved
@@ -127,7 +127,6 @@
 	}
 }
 
-<<<<<<< HEAD
 func TestReadWriteCTSignedTreeHead(t *testing.T) {
 	sth := &ct.SignedTreeHead{
 		TreeSize: 1,
@@ -153,7 +152,9 @@
 
 	if readSTH.String() != sth.String() {
 		t.Errorf("expected STH: %s, received STH: %s", sth, readSTH)
-=======
+	}
+}
+
 func TestWriteIdentityMetadata(t *testing.T) {
 	tempDir := t.TempDir()
 	tempMetadataFile, err := os.CreateTemp(tempDir, "")
@@ -174,6 +175,5 @@
 	tempMetadataString := string(tempMetadata)
 	if !strings.Contains(tempMetadataString, "1") {
 		t.Errorf("expected to find index 1, did not in %s", tempMetadataString)
->>>>>>> c8635a5c
 	}
 }